--- conflicted
+++ resolved
@@ -65,7 +65,6 @@
   refreshUser: () => Promise<void>;
 }
 
-<<<<<<< HEAD
 // Extended auth context with token utilities
 export interface ExtendedAuthContextValue extends AuthContextValue {
   getTokenInfo: () => Promise<TokenInfo>;
@@ -104,8 +103,6 @@
   type: "access" | "refresh";
 }
 
-=======
->>>>>>> eb3ca891
 // Role-based access control types
 export type UserRole = "owner" | "technician";
 
@@ -137,7 +134,6 @@
   isTechnician: () => boolean;
 }
 
-<<<<<<< HEAD
 // Auth service error types
 export interface AuthError {
   message: string;
@@ -172,11 +168,4 @@
     expires_in: number;
   };
   message: string;
-=======
-// Auth error types
-export interface AuthError {
-  type: "UNAUTHORIZED" | "FORBIDDEN" | "TOKEN_EXPIRED" | "UNKNOWN";
-  message: string;
-  statusCode?: number;
->>>>>>> eb3ca891
 }