--- conflicted
+++ resolved
@@ -176,9 +176,6 @@
 // RefreshTokenRequest represents request for refreshing access token
 type RefreshTokenRequest struct {
 	RefreshToken string `json:"refresh_token" binding:"required"`
-<<<<<<< HEAD
-}
-=======
 }
 
 // RegistrationRequest represents request for user registration with organization creation
@@ -193,5 +190,4 @@
 	OrganizationName  string `json:"organization_name" binding:"required,min=1,max=100"`
 	OrganizationEmail string `json:"organization_email" binding:"required,email,max=100"`
 	SubDomain         string `json:"sub_domain" binding:"required,min=1,max=100,alphanum"`
-} 
->>>>>>> 613afa4c
+}